--- conflicted
+++ resolved
@@ -95,7 +95,6 @@
         # Install event filter to handle keyboard events
         self.installEventFilter(self)
 
-<<<<<<< HEAD
         # Configure fixed sizing and text handling
         self._fixed_width = fixed_width
         self._original_label_text = labelText
@@ -245,17 +244,6 @@
 
         # Fallback: just truncate normally
         return content[:max_length-3] + "..." if len(content) > max_length else content
-=======
-        # Improve responsiveness by processing events more frequently
-        if self._is_wayland():
-            self.setAutoReset(True)
-            self.setAutoClose(True)
-            # Ensure the dialog doesn't freeze the UI
-            app = QApplication.instance()
-            if app:
-                # Process events during operations to keep UI responsive
-                app.processEvents()
->>>>>>> bd09e950
     
     def _configure_focus_behavior(self):
         """Configure the dialog to not steal focus when app doesn't have focus"""
